--- conflicted
+++ resolved
@@ -691,11 +691,7 @@
       - name: Create detached GPG signature for all release files with key 615D449FE6E6A235
         run: |
           echo "${GPG_PRIVATE_KEY}" | gpg --batch --quiet --import
-<<<<<<< HEAD
-          for FILE in `find . -name "*.AppImage" -o -name "*.deb" -o -name "*.dmg" -o -name "*.msi" -o -name "*.zsync" -o -name "*.tar.gz"`; do
-=======
-          for FILE in `find . -name "*.AppImage" -o -name "*.dmg" -o -name "*.msi" -o -name "*.exe" -o -name "*.zsync" -o -name "*.tar.gz"`; do
->>>>>>> 767bdbad
+          for FILE in `find . -name "*.AppImage" -o -name "*.deb" -o -name "*.dmg" -o -name "*.exe" -o -name "*.msi" -o -name "*.zsync" -o -name "*.tar.gz"`; do
             echo "${GPG_PASSPHRASE}" | gpg --batch --quiet --passphrase-fd 0 --pinentry-mode loopback -u 615D449FE6E6A235 --detach-sign -a ${FILE}
           done
         env:
@@ -703,11 +699,7 @@
           GPG_PASSPHRASE: ${{ secrets.RELEASES_GPG_PASSPHRASE }}
       - name: Compute SHA256 checksums of release artifacts
         run: |
-<<<<<<< HEAD
-          SHA256_SUMS=`find . -name "*.AppImage" -o -name "*.deb" -o -name "*.dmg" -o -name "*.msi" -o -name "*.tar.gz" | xargs sha256sum`
-=======
-          SHA256_SUMS=`find . -name "*.AppImage" -o -name "*.dmg" -o -name "*.msi" -o -name "*.exe" -o -name "*.tar.gz" | xargs sha256sum`
->>>>>>> 767bdbad
+          SHA256_SUMS=`find . -name "*.AppImage" -o -name "*.deb" -o -name "*.dmg" -o -name "*.exe" -o -name "*.msi" -o -name "*.tar.gz" | xargs sha256sum`
           echo "SHA256_SUMS<<EOF" >> $GITHUB_ENV
           echo "${SHA256_SUMS}" >> $GITHUB_ENV
           echo "EOF" >> $GITHUB_ENV
