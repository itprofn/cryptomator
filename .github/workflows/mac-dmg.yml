name: Build macOS .dmg

on:
  release:
    types: [published]
  workflow_dispatch:
    inputs:
      version:
        description: 'Version'
        required: false

env:
  JAVA_VERSION: 19

jobs:
  get-version:
    uses: ./.github/workflows/get-version.yml
    with:
      version: ${{ github.event.inputs.version }}

  build:
    name: Build Cryptomator.app for ${{ matrix.output-suffix }}
    runs-on: ${{ matrix.os }}
    needs: [get-version]
    strategy:
      fail-fast: false
      matrix:
        include:
        - os: macos-11
          architecture: x64
          output-suffix: x64
          xcode-path: '/Applications/Xcode_13.2.1.app'
        - os: [self-hosted, macOS, ARM64]
          architecture: aarch64
          output-suffix: arm64
          xcode-path: '/Applications/Xcode_13.2.1.app'
    steps:
      - uses: actions/checkout@v3
      - name: Setup Java
        uses: actions/setup-java@v3
        with:
          distribution: 'zulu'
          java-version: ${{ env.JAVA_VERSION }}
          java-package: 'jdk+fx'
          architecture: ${{ matrix.architecture }}
          cache: 'maven'
      - name: Ensure major jfx version in pom equals in jdk
        if: ${{ !contains(matrix.os, 'self-hosted') }}
        shell: pwsh
        run: |
          $jfxPomVersion = (&mvn help:evaluate "-Dexpression=javafx.version" -q -DforceStdout) -split "\."
          $jfxJdkVersion = ((Get-Content -path "${env:JAVA_HOME}/lib/javafx.properties" | Where-Object {$_ -like 'javafx.version=*' }) -replace '.*=','') -split "\."
          if ($jfxPomVersion[0] -ne $jfxJdkVersion[0]) {
            Write-Error "Major part of JavaFX version in pom($($jfxPomVersion[0])) does not match the version in JDK($($jfxJdkVersion[0])) "
            exit 1
          }
      - name: Set version
        run : mvn versions:set -DnewVersion=${{ needs.get-version.outputs.semVerStr }}
      - name: Run maven
        run: mvn -B clean package -Pdependency-check,mac -DskipTests
      - name: Patch target dir
        run: |
          cp LICENSE.txt target
          cp dist/mac/launcher.sh target
          cp target/cryptomator-*.jar target/mods
      - name: Run jlink
        run: >
          ${JAVA_HOME}/bin/jlink
          --verbose
          --output runtime
          --module-path "${JAVA_HOME}/jmods"
          --add-modules java.base,java.desktop,java.instrument,java.logging,java.naming,java.net.http,java.scripting,java.sql,java.xml,javafx.base,javafx.graphics,javafx.controls,javafx.fxml,jdk.unsupported,jdk.crypto.ec,jdk.accessibility,jdk.management.jfr
          --strip-native-commands
          --no-header-files
          --no-man-pages
          --strip-debug
          --compress=1
      - name: Run jpackage
        run: >
          ${JAVA_HOME}/bin/jpackage
          --verbose
          --type app-image
          --runtime-image runtime
          --input target/libs
          --module-path target/mods
          --module org.cryptomator.desktop/org.cryptomator.launcher.Cryptomator
          --dest appdir
          --name Cryptomator
          --vendor "Skymatic GmbH"
          --copyright "(C) 2016 - 2022 Skymatic GmbH"
<<<<<<< HEAD
          --app-version "${{ steps.versions.outputs.semVerNum }}"
          --java-options "--enable-preview"
          --java-options "--enable-native-access=org.cryptomator.jfuse.mac"
=======
          --app-version "${{ needs.get-version.outputs.semVerNum }}"
>>>>>>> f9d58832
          --java-options "-Xss5m"
          --java-options "-Xmx256m"
          --java-options "-Dfile.encoding=\"utf-8\""
          --java-options "-Dapple.awt.enableTemplateImages=true"
          --java-options "-Dsun.java2d.metal=true"
          --java-options "-Dcryptomator.appVersion=\"${{ needs.get-version.outputs.semVerStr }}\""
          --java-options "-Dcryptomator.logDir=\"~/Library/Logs/Cryptomator\""
          --java-options "-Dcryptomator.pluginDir=\"~/Library/Application Support/Cryptomator/Plugins\""
          --java-options "-Dcryptomator.settingsPath=\"~/Library/Application Support/Cryptomator/settings.json\""
          --java-options "-Dcryptomator.p12Path=\"~/Library/Application Support/Cryptomator/key.p12\""
          --java-options "-Dcryptomator.ipcSocketPath=\"~/Library/Application Support/Cryptomator/ipc.socket\""
          --java-options "-Dcryptomator.integrationsMac.keychainServiceName=\"Cryptomator\""
          --java-options "-Dcryptomator.showTrayIcon=true"
          --java-options "-Dcryptomator.buildNumber=\"dmg-${{ needs.get-version.outputs.revNum }}\""
          --mac-package-identifier org.cryptomator
          --resource-dir dist/mac/resources
      - name: Patch Cryptomator.app
        run: |
          mv appdir/Cryptomator.app Cryptomator.app
          mv dist/mac/resources/Cryptomator-Vault.icns Cryptomator.app/Contents/Resources/
          sed -i '' "s|###BUNDLE_SHORT_VERSION_STRING###|${VERSION_NO}|g" Cryptomator.app/Contents/Info.plist
          sed -i '' "s|###BUNDLE_VERSION###|${REVISION_NO}|g" Cryptomator.app/Contents/Info.plist
        env:
          VERSION_NO: ${{ needs.get-version.outputs.semVerNum }}
          REVISION_NO: ${{ needs.get-version.outputs.revNum }}
      - name: Generate license for dmg
        run: >
          mvn -B license:add-third-party
          -Dlicense.thirdPartyFilename=license.rtf
          -Dlicense.outputDirectory=dist/mac/dmg/resources
          -Dlicense.fileTemplate=dist/mac/dmg/resources/licenseTemplate.ftl
          -Dlicense.includedScopes=compile
          -Dlicense.excludedGroups=^org\.cryptomator
          -Dlicense.failOnMissing=true
          -Dlicense.licenseMergesUrl=file://${{ github.workspace }}/license/merges
      - name: Install codesign certificate
        run: |
          # create variables
          CERTIFICATE_PATH=$RUNNER_TEMP/codesign.p12
          KEYCHAIN_PATH=$RUNNER_TEMP/codesign.keychain-db

          # import certificate and provisioning profile from secrets
          echo -n "$CODESIGN_P12_BASE64" | base64 --decode --output $CERTIFICATE_PATH

          # create temporary keychain
          security create-keychain -p "$CODESIGN_TMP_KEYCHAIN_PW" $KEYCHAIN_PATH
          security set-keychain-settings -lut 900 $KEYCHAIN_PATH
          security unlock-keychain -p "$CODESIGN_TMP_KEYCHAIN_PW" $KEYCHAIN_PATH

          # import certificate to keychain
          security import $CERTIFICATE_PATH -P "$CODESIGN_P12_PW" -A -t cert -f pkcs12 -k $KEYCHAIN_PATH
          security list-keychain -d user -s $KEYCHAIN_PATH
        env:
          CODESIGN_P12_BASE64: ${{ secrets.MACOS_CODESIGN_P12_BASE64 }}
          CODESIGN_P12_PW: ${{ secrets.MACOS_CODESIGN_P12_PW }}
          CODESIGN_TMP_KEYCHAIN_PW: ${{ secrets.MACOS_CODESIGN_TMP_KEYCHAIN_PW }}
      - name: Codesign
        run: |
          echo "Codesigning jdk files..."
          find Cryptomator.app/Contents/runtime/Contents/Home/lib/ -name '*.dylib' -exec codesign --force -s ${CODESIGN_IDENTITY} {} \;
          find Cryptomator.app/Contents/runtime/Contents/Home/lib/ -name 'jspawnhelper' -exec codesign --force -o runtime -s ${CODESIGN_IDENTITY} {} \;
          echo "Codesigning jar contents..."
          find Cryptomator.app/Contents/runtime/Contents/MacOS -name '*.dylib' -exec codesign --force -s ${CODESIGN_IDENTITY} {} \;
          for JAR_PATH in `find Cryptomator.app -name "*.jar"`; do
            if [[ `unzip -l ${JAR_PATH} | grep '.dylib\|.jnilib'` ]]; then
              JAR_FILENAME=$(basename ${JAR_PATH})
              OUTPUT_PATH=${JAR_PATH%.*}
              echo "Codesigning libs in ${JAR_FILENAME}..."
              unzip -q ${JAR_PATH} -d ${OUTPUT_PATH}
              find ${OUTPUT_PATH} -name '*.dylib' -exec codesign --force -s ${CODESIGN_IDENTITY} {} \;
              find ${OUTPUT_PATH} -name '*.jnilib' -exec codesign --force -s ${CODESIGN_IDENTITY} {} \;
              rm ${JAR_PATH}
              pushd ${OUTPUT_PATH} > /dev/null
              zip -qr ../${JAR_FILENAME} *
              popd > /dev/null
              rm -r ${OUTPUT_PATH}
            fi
          done
          echo "Codesigning Cryptomator.app..."
          codesign --force --deep --entitlements dist/mac/Cryptomator.entitlements -o runtime -s ${CODESIGN_IDENTITY} Cryptomator.app
        env:
          CODESIGN_IDENTITY: ${{ secrets.MACOS_CODESIGN_IDENTITY }}
      - name: Prepare .dmg contents
        run: |
          mkdir dmg
          mv Cryptomator.app dmg
          cp dist/mac/dmg/resources/macFUSE.webloc dmg
          ls -l dmg
      - name: Install create-dmg
        run: |
          brew install create-dmg
          create-dmg --help
      - name: Create .dmg
        run: >
          create-dmg
          --volname Cryptomator
          --volicon "dist/mac/dmg/resources/Cryptomator-Volume.icns"
          --background "dist/mac/dmg/resources/Cryptomator-background.tiff"
          --window-pos 400 100
          --window-size 640 694
          --icon-size 128
          --icon "Cryptomator.app" 128 245
          --hide-extension "Cryptomator.app"
          --icon "macFUSE.webloc" 320 501
          --hide-extension "macFUSE.webloc"
          --app-drop-link 512 245
          --eula "dist/mac/dmg/resources/license.rtf"
          --icon ".background" 128 758
          --icon ".fseventsd" 320 758
          --icon ".VolumeIcon.icns" 512 758
          Cryptomator-${VERSION_NO}-${{ matrix.output-suffix }}.dmg dmg
        env:
          VERSION_NO: ${{ needs.get-version.outputs.semVerNum }}
      - name: Notarize .dmg
        if: startsWith(github.ref, 'refs/tags/')
        uses: cocoalibs/xcode-notarization-action@v1
        with:
          app-path: 'Cryptomator-*.dmg'
          apple-id: ${{ secrets.MACOS_NOTARIZATION_APPLE_ID }}
          password: ${{ secrets.MACOS_NOTARIZATION_PW }}
          team-id: ${{ secrets.MACOS_NOTARIZATION_TEAM_ID }}
          xcode-path: ${{ matrix.xcode-path }}
      - name: Add possible alpha/beta tags to installer name
        run: mv Cryptomator-*.dmg Cryptomator-${{ needs.get-version.outputs.semVerStr }}-${{ matrix.output-suffix }}.dmg
      - name: Create detached GPG signature with key 615D449FE6E6A235
        run: |
          echo "${GPG_PRIVATE_KEY}" | gpg --batch --quiet --import
          echo "${GPG_PASSPHRASE}" | gpg --batch --quiet --passphrase-fd 0 --pinentry-mode loopback -u 615D449FE6E6A235 --detach-sign -a Cryptomator-*.dmg
        env:
          GPG_PRIVATE_KEY: ${{ secrets.RELEASES_GPG_PRIVATE_KEY }}
          GPG_PASSPHRASE: ${{ secrets.RELEASES_GPG_PASSPHRASE }}
      - name: Clean up codesign certificate
        if: ${{ always() }}
        run: security delete-keychain $RUNNER_TEMP/codesign.keychain-db
        continue-on-error: true
      - name: Upload artifacts
        uses: actions/upload-artifact@v3
        with:
          name: dmg-${{ matrix.output-suffix }}
          path: Cryptomator-*.dmg
          if-no-files-found: error
      - name: Publish dmg on GitHub Releases
        if: startsWith(github.ref, 'refs/tags/')
        uses: softprops/action-gh-release@v1
        with:
          fail_on_unmatched_files: true
          token: ${{ secrets.CRYPTOBOT_RELEASE_TOKEN }}
          files: |
            Cryptomator-*.dmg
            Cryptomator-*.asc<|MERGE_RESOLUTION|>--- conflicted
+++ resolved
@@ -88,13 +88,9 @@
           --name Cryptomator
           --vendor "Skymatic GmbH"
           --copyright "(C) 2016 - 2022 Skymatic GmbH"
-<<<<<<< HEAD
-          --app-version "${{ steps.versions.outputs.semVerNum }}"
+          --app-version "${{ needs.get-version.outputs.semVerNum }}"
           --java-options "--enable-preview"
           --java-options "--enable-native-access=org.cryptomator.jfuse.mac"
-=======
-          --app-version "${{ needs.get-version.outputs.semVerNum }}"
->>>>>>> f9d58832
           --java-options "-Xss5m"
           --java-options "-Xmx256m"
           --java-options "-Dfile.encoding=\"utf-8\""
