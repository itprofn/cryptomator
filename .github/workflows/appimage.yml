name: Build AppImage

on:
  release:
    types: [published]
  workflow_dispatch:
    inputs:
      version:
        description: 'Version'
        required: false

env:
  JAVA_VERSION: 17

jobs:
  build:
    name: Build AppImage
    runs-on: ubuntu-latest
    steps:
      - uses: actions/checkout@v2
        with:
          fetch-depth: 0
      - name: Setup Java
        uses: actions/setup-java@v2
        with:
          distribution: 'temurin'
          java-version: ${{ env.JAVA_VERSION }}
          cache: 'maven'
      - id: versions 
        name: Apply version information
        run: |
          if [[ $GITHUB_REF =~ refs/tags/[0-9]+\.[0-9]+\.[0-9]+.* ]]; then
            SEM_VER_STR=${GITHUB_REF##*/}
            mvn versions:set -DnewVersion=${SEM_VER_STR}
          elif [[ "${{ github.event.inputs.version }}" =~ [0-9]+\.[0-9]+\.[0-9]+.* ]]; then
            SEM_VER_STR="${{ github.event.inputs.version }}"
            mvn versions:set -DnewVersion=${SEM_VER_STR}
          else
            SEM_VER_STR=`mvn help:evaluate -Dexpression=project.version -q -DforceStdout`
          fi
          SEM_VER_NUM=`echo ${SEM_VER_STR} | sed -E 's/([0-9]+\.[0-9]+\.[0-9]+).*/\1/'`
          REVCOUNT=`git rev-list --count HEAD`
          echo "::set-output name=semVerStr::${SEM_VER_STR}"
          echo "::set-output name=semVerNum::${SEM_VER_NUM}"
          echo "::set-output name=revNum::${REVCOUNT}"
      - name: Validate Version
        uses: skymatic/semver-validation-action@v1
        with:
          version: ${{ steps.versions.outputs.semVerStr }}
      - name: Run maven
        run: mvn -B clean package -Pdependency-check,linux -DskipTests
      - name: Patch target dir
        run: |
          cp LICENSE.txt target
          cp dist/linux/launcher.sh target
          cp target/cryptomator-*.jar target/mods
      - name: Run jlink
        run: >
          ${JAVA_HOME}/bin/jlink
          --verbose
          --output runtime
          --module-path "${JAVA_HOME}/jmods"
<<<<<<< HEAD
          --add-modules java.base,java.desktop,java.instrument,java.logging,java.naming,java.net.http,java.scripting,java.sql,java.xml,jdk.unsupported,jdk.crypto.ec,jdk.accessibility,jdk.management.jfr
=======
          --add-modules java.base,java.desktop,java.logging,java.naming,java.net.http,java.scripting,java.sql,java.xml,jdk.unsupported,jdk.crypto.ec,jdk.accessibility,jdk.management.jfr
          --strip-native-commands
>>>>>>> b55bd807
          --no-header-files
          --no-man-pages
          --strip-debug
          --compress=1
      - name: Prepare additional launcher
        run: envsubst '${SEMVER_STR} ${REVISION_NUM}' < dist/linux/launcher-gtk2.properties > launcher-gtk2.properties
        env:
          SEMVER_STR: ${{  steps.versions.outputs.semVerStr }}
          REVISION_NUM: ${{  steps.versions.outputs.revNum }}
      - name: Run jpackage
        run: >
          ${JAVA_HOME}/bin/jpackage
          --verbose
          --type app-image
          --runtime-image runtime
          --input target/libs
          --module-path target/mods
          --module org.cryptomator.desktop/org.cryptomator.launcher.Cryptomator
          --dest appdir
          --name Cryptomator
          --vendor "Skymatic GmbH"
          --copyright "(C) 2016 - 2022 Skymatic GmbH"
          --app-version "${{  steps.versions.outputs.semVerNum }}.${{  steps.versions.outputs.revNum }}"
          --java-options "-Xss5m"
          --java-options "-Xmx256m"
          --java-options "-Dcryptomator.appVersion=\"${{  steps.versions.outputs.semVerStr }}\""
          --java-options "-Dfile.encoding=\"utf-8\""
          --java-options "-Dcryptomator.logDir=\"~/.local/share/Cryptomator/logs\""
          --java-options "-Dcryptomator.pluginDir=\"~/.local/share/Cryptomator/plugins\""
          --java-options "-Dcryptomator.settingsPath=\"~/.config/Cryptomator/settings.json:~/.Cryptomator/settings.json\""
          --java-options "-Dcryptomator.p12Path=\"~/.config/Cryptomator/key.p12\""
          --java-options "-Dcryptomator.ipcSocketPath=\"~/.config/Cryptomator/ipc.socket\""
          --java-options "-Dcryptomator.mountPointsDir=\"~/.local/share/Cryptomator/mnt\""
          --java-options "-Dcryptomator.showTrayIcon=false"
          --java-options "-Dcryptomator.buildNumber=\"appimage-${{  steps.versions.outputs.revNum }}\""
          --add-launcher Cryptomator-gtk2=launcher-gtk2.properties
          --resource-dir dist/linux/resources
      - name: Patch Cryptomator.AppDir
        run: |
          mv appdir/Cryptomator Cryptomator.AppDir
          cp -r dist/linux/appimage/resources/AppDir/* Cryptomator.AppDir/
          cp dist/linux/common/org.cryptomator.Cryptomator256.png Cryptomator.AppDir/usr/share/icons/hicolor/256x256/apps/org.cryptomator.Cryptomator.png
          cp dist/linux/common/org.cryptomator.Cryptomator512.png Cryptomator.AppDir/usr/share/icons/hicolor/512x512/apps/org.cryptomator.Cryptomator.png
          cp dist/linux/common/org.cryptomator.Cryptomator.svg Cryptomator.AppDir/usr/share/icons/hicolor/scalable/apps/org.cryptomator.Cryptomator.svg
          cp dist/linux/common/org.cryptomator.Cryptomator.metainfo.xml Cryptomator.AppDir/usr/share/metainfo/org.cryptomator.Cryptomator.metainfo.xml
          cp dist/linux/common/org.cryptomator.Cryptomator.desktop Cryptomator.AppDir/usr/share/applications/org.cryptomator.Cryptomator.desktop
          cp dist/linux/common/application-vnd.cryptomator.vault.xml Cryptomator.AppDir/usr/share/mime/packages/application-vnd.cryptomator.vault.xml
          ln -s usr/share/icons/hicolor/scalable/apps/org.cryptomator.Cryptomator.svg Cryptomator.AppDir/org.cryptomator.Cryptomator.svg
          ln -s usr/share/icons/hicolor/scalable/apps/org.cryptomator.Cryptomator.svg Cryptomator.AppDir/Cryptomator.svg
          ln -s usr/share/icons/hicolor/scalable/apps/org.cryptomator.Cryptomator.svg Cryptomator.AppDir/.DirIcon
          ln -s usr/share/applications/org.cryptomator.Cryptomator.desktop Cryptomator.AppDir/Cryptomator.desktop
          ln -s bin/cryptomator.sh Cryptomator.AppDir/AppRun
      - name: Extract libjffi.so # workaround for https://github.com/cryptomator/cryptomator-linux/issues/27
        run: |
          JFFI_NATIVE_JAR=`ls lib/app/ | grep -e 'jffi-[1-9]\.[0-9]\{1,2\}.[0-9]\{1,2\}-native.jar'`
          ${JAVA_HOME}/bin/jar -xf lib/app/${JFFI_NATIVE_JAR} /jni/x86_64-Linux/
          mv jni/x86_64-Linux/* lib/app/libjffi.so
        working-directory: Cryptomator.AppDir
      - name: Download AppImageKit
        run: |
          curl -L https://github.com/AppImage/AppImageKit/releases/download/13/appimagetool-x86_64.AppImage -o appimagetool.AppImage
          chmod +x appimagetool.AppImage
          ./appimagetool.AppImage --appimage-extract
      - name: Prepare GPG-Agent for signing with key 615D449FE6E6A235
        run: |
          echo "${GPG_PRIVATE_KEY}" | gpg --batch --quiet --import
          echo "${GPG_PASSPHRASE}" | gpg --batch --quiet --passphrase-fd 0 --pinentry-mode loopback -u 615D449FE6E6A235 --dry-run --sign README.md
        env:
          GPG_PRIVATE_KEY: ${{ secrets.RELEASES_GPG_PRIVATE_KEY }}
          GPG_PASSPHRASE: ${{ secrets.RELEASES_GPG_PASSPHRASE }}
      - name: Build AppImage
        run: >
          ./squashfs-root/AppRun Cryptomator.AppDir cryptomator-${{  steps.versions.outputs.semVerStr }}-x86_64.AppImage
          -u 'gh-releases-zsync|cryptomator|cryptomator|latest|cryptomator-*-x86_64.AppImage.zsync'
          --sign --sign-key=615D449FE6E6A235 --sign-args="--batch --pinentry-mode loopback"
      - name: Create detached GPG signatures
        run: |
          gpg --batch --quiet --passphrase-fd 0 --pinentry-mode loopback -u 615D449FE6E6A235 --detach-sign -a cryptomator-*.AppImage
          gpg --batch --quiet --passphrase-fd 0 --pinentry-mode loopback -u 615D449FE6E6A235 --detach-sign -a cryptomator-*.AppImage.zsync
      - name: Upload artifacts
        uses: actions/upload-artifact@v3
        with:
          name: appimage
          path: |
            cryptomator-*.AppImage
            cryptomator-*.AppImage.zsync
            cryptomator-*.asc
          if-no-files-found: error
      - name: Publish AppImage on GitHub Releases
        if: startsWith(github.ref, 'refs/tags/')
        uses: softprops/action-gh-release@v1
        with:
          fail_on_unmatched_files: true
          token: ${{ secrets.CRYPTOBOT_RELEASE_TOKEN }}
          files: |
            cryptomator-*.AppImage
            cryptomator-*.zsync
            cryptomator-*.asc<|MERGE_RESOLUTION|>--- conflicted
+++ resolved
@@ -60,12 +60,8 @@
           --verbose
           --output runtime
           --module-path "${JAVA_HOME}/jmods"
-<<<<<<< HEAD
           --add-modules java.base,java.desktop,java.instrument,java.logging,java.naming,java.net.http,java.scripting,java.sql,java.xml,jdk.unsupported,jdk.crypto.ec,jdk.accessibility,jdk.management.jfr
-=======
-          --add-modules java.base,java.desktop,java.logging,java.naming,java.net.http,java.scripting,java.sql,java.xml,jdk.unsupported,jdk.crypto.ec,jdk.accessibility,jdk.management.jfr
           --strip-native-commands
->>>>>>> b55bd807
           --no-header-files
           --no-man-pages
           --strip-debug
