--- conflicted
+++ resolved
@@ -82,13 +82,9 @@
           --name Cryptomator
           --vendor "Skymatic GmbH"
           --copyright "(C) 2016 - 2022 Skymatic GmbH"
-<<<<<<< HEAD
-          --app-version "${{ steps.versions.outputs.semVerNum }}.${{ steps.versions.outputs.revNum }}"
+          --app-version "${{ needs.get-version.outputs.semVerNum }}.${{ needs.get-version.outputs.revNum }}"
           --java-options "--enable-preview"
           --java-options "--enable-native-access=org.cryptomator.jfuse.win"
-=======
-          --app-version "${{ needs.get-version.outputs.semVerNum }}.${{ needs.get-version.outputs.revNum }}"
->>>>>>> f9d58832
           --java-options "-Xss5m"
           --java-options "-Xmx256m"
           --java-options "-Dcryptomator.appVersion=\"${{ needs.get-version.outputs.semVerStr }}\""
