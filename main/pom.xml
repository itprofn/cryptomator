--- conflicted
+++ resolved
@@ -286,12 +286,8 @@
 		<module>filesystem-invariants-tests</module>
 		<module>frontend-api</module>
 		<module>frontend-webdav</module>
+		<module>keychain</module>
 		<module>ui</module>
-<<<<<<< HEAD
-		<module>filesystem-charsets</module>
-		<module>keychain</module>
-=======
->>>>>>> 2e343a95
 	</modules>
 
 	<profiles>
