--- conflicted
+++ resolved
@@ -32,14 +32,9 @@
 
 		<!-- 3rd party dependencies -->
 		<javafx.version>14</javafx.version>
-<<<<<<< HEAD
-		<commons-lang3.version>3.10</commons-lang3.version>
-		<secret-service.version>1.0.0</secret-service.version>
-		<kdewallet.version>1.0.1</kdewallet.version>
-=======
 		<commons-lang3.version>3.11</commons-lang3.version>
 		<secret-service.version>1.1.0</secret-service.version>
->>>>>>> 8f5c4997
+		<kdewallet.version>1.0.1</kdewallet.version>
 		<jwt.version>3.10.3</jwt.version>
 		<easybind.version>2.1.0</easybind.version>
 		<guava.version>29.0-jre</guava.version>
@@ -174,14 +169,11 @@
 				<artifactId>secret-service</artifactId>
 				<version>${secret-service.version}</version>
 			</dependency>
-<<<<<<< HEAD
 			<dependency>
 				<groupId>org.purejava</groupId>
 				<artifactId>kdewallet</artifactId>
 				<version>${kdewallet.version}</version>
 			</dependency>
-=======
->>>>>>> 8f5c4997
 
 			<!-- JWT -->
 			<dependency>
