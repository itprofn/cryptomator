--- conflicted
+++ resolved
@@ -27,11 +27,8 @@
 		<project.build.sourceEncoding>UTF-8</project.build.sourceEncoding>
 
 		<!-- dependency versions -->
-<<<<<<< HEAD
+		<cryptomator.cryptolib.version>1.0.0-SNAPSHOT</cryptomator.cryptolib.version>
 		<cryptomator.jni.version>1.0.0-SNAPSHOT</cryptomator.jni.version>
-=======
-		<cryptomator.cryptolib.version>1.0.0-SNAPSHOT</cryptomator.cryptolib.version>
->>>>>>> 995bba61
 		<log4j.version>2.1</log4j.version>
 		<slf4j.version>1.7.7</slf4j.version>
 		<junit.version>4.12</junit.version>
@@ -128,19 +125,16 @@
 				<version>${project.version}</version>
 			</dependency>
 			
-<<<<<<< HEAD
-			<!-- Cryptomator libraries -->
+			<!-- Cryptomator Libs -->
+			<dependency>
+				<groupId>org.cryptomator</groupId>
+				<artifactId>cryptolib</artifactId>
+				<version>${cryptomator.cryptolib.version}</version>
+			</dependency>
 			<dependency>
 				<groupId>org.cryptomator</groupId>
 				<artifactId>jni</artifactId>
 				<version>${cryptomator.jni.version}</version>
-=======
-			<!-- Libs -->
-			<dependency>
-				<groupId>org.cryptomator</groupId>
-				<artifactId>cryptolib</artifactId>
-				<version>${cryptomator.cryptolib.version}</version>
->>>>>>> 995bba61
 			</dependency>
 
 			<!-- Logging -->
