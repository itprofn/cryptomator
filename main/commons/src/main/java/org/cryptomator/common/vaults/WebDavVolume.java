--- conflicted
+++ resolved
@@ -97,16 +97,12 @@
 
 	@Override
 	public Optional<Path> getMountPoint() {
-<<<<<<< HEAD
-		return Optional.empty();
+		return Optional.empty(); //TODO
 	}
 
 	@Override
 	public MountPointRequirement getMountPointRequirement() {
 		return MountPointRequirement.NONE;
-=======
-		return Optional.ofNullable(mountPoint); //TODO
->>>>>>> 194d7f0d
 	}
 
 	private String getLocalhostAliasOrNull() {
