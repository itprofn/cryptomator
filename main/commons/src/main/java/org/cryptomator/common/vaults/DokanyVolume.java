--- conflicted
+++ resolved
@@ -35,16 +35,12 @@
 	}
 
 	@Override
-<<<<<<< HEAD
-	public void mount(CryptoFileSystem fs, String mountFlags) throws InvalidMountPointException, VolumeException {
-=======
 	public VolumeImpl getImplementationType() {
 		return VolumeImpl.DOKANY;
 	}
 
 	@Override
-	public void mount(CryptoFileSystem fs, String mountFlags) throws VolumeException, IOException {
->>>>>>> 22438d1e
+	public void mount(CryptoFileSystem fs, String mountFlags) throws InvalidMountPointException, VolumeException {
 		this.mountPoint = determineMountPoint();
 		String mountName = vaultSettings.displayName().get();
 		try {
