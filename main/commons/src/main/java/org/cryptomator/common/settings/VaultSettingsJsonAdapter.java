/*******************************************************************************
 * Copyright (c) 2017 Skymatic UG (haftungsbeschränkt).
 * All rights reserved. This program and the accompanying materials
 * are made available under the terms of the accompanying LICENSE file.
 *******************************************************************************/
package org.cryptomator.common.settings;

import com.google.gson.stream.JsonReader;
import com.google.gson.stream.JsonWriter;
import org.slf4j.Logger;
import org.slf4j.LoggerFactory;

import java.io.IOException;
import java.nio.file.Paths;

class VaultSettingsJsonAdapter {

	private static final Logger LOG = LoggerFactory.getLogger(VaultSettingsJsonAdapter.class);

	public void write(JsonWriter out, VaultSettings value) throws IOException {
		out.beginObject();
		out.name("id").value(value.getId());
		out.name("path").value(value.path().get().toString());
		out.name("mountName").value(value.mountName().get());
		out.name("winDriveLetter").value(value.winDriveLetter().get());
		out.name("unlockAfterStartup").value(value.unlockAfterStartup().get());
		out.name("revealAfterMount").value(value.revealAfterMount().get());
		out.name("usesIndividualMountPath").value(value.usesIndividualMountPath().get());
<<<<<<< HEAD
		//TODO: should this always be written? ( because it could contain metadata, which the user does not want to save!)
		out.name("individualMountPath").value(value.individualMountPath().get());
		out.name("usesReadOnlyMode").value(value.usesReadOnlyMode().get());
=======
		out.name("individualMountPath").value(value.individualMountPath().get());    //TODO: should this always be written? ( because it could contain metadata, which the user may not want to save!)
>>>>>>> 492e9866
		out.endObject();
	}

	public VaultSettings read(JsonReader in) throws IOException {
		String id = null;
		String path = null;
		String mountName = null;
		String individualMountPath = null;
		String winDriveLetter = null;
		boolean unlockAfterStartup = VaultSettings.DEFAULT_UNLOCK_AFTER_STARTUP;
		boolean revealAfterMount = VaultSettings.DEFAULT_REAVEAL_AFTER_MOUNT;
		boolean usesIndividualMountPath = VaultSettings.DEFAULT_USES_INDIVIDUAL_MOUNTPATH;
		boolean usesReadOnlyMode = VaultSettings.DEFAULT_USES_READONLY_MODE;

		in.beginObject();
		while (in.hasNext()) {
			String name = in.nextName();
			switch (name) {
				case "id":
					id = in.nextString();
					break;
				case "path":
					path = in.nextString();
					break;
				case "mountName":
					mountName = in.nextString();
					break;
				case "winDriveLetter":
					winDriveLetter = in.nextString();
					break;
				case "unlockAfterStartup":
					unlockAfterStartup = in.nextBoolean();
					break;
				case "revealAfterMount":
					revealAfterMount = in.nextBoolean();
					break;
				case "usesIndividualMountPath":
					usesIndividualMountPath = in.nextBoolean();
					break;
				case "individualMountPath":
					individualMountPath = in.nextString();
					break;
				case "usesReadOnlyMode":
					usesReadOnlyMode = in.nextBoolean();
					break;
				default:
					LOG.warn("Unsupported vault setting found in JSON: " + name);
					in.skipValue();
			}
		}
		in.endObject();

		VaultSettings vaultSettings = (id == null) ? VaultSettings.withRandomId() : new VaultSettings(id);
		vaultSettings.mountName().set(mountName);
		vaultSettings.path().set(Paths.get(path));
		vaultSettings.winDriveLetter().set(winDriveLetter);
		vaultSettings.unlockAfterStartup().set(unlockAfterStartup);
		vaultSettings.revealAfterMount().set(revealAfterMount);
		vaultSettings.usesIndividualMountPath().set(usesIndividualMountPath);
		vaultSettings.individualMountPath().set(individualMountPath);
		vaultSettings.usesReadOnlyMode().set(usesReadOnlyMode);
		return vaultSettings;
	}

}<|MERGE_RESOLUTION|>--- conflicted
+++ resolved
@@ -26,13 +26,8 @@
 		out.name("unlockAfterStartup").value(value.unlockAfterStartup().get());
 		out.name("revealAfterMount").value(value.revealAfterMount().get());
 		out.name("usesIndividualMountPath").value(value.usesIndividualMountPath().get());
-<<<<<<< HEAD
-		//TODO: should this always be written? ( because it could contain metadata, which the user does not want to save!)
-		out.name("individualMountPath").value(value.individualMountPath().get());
+		out.name("individualMountPath").value(value.individualMountPath().get());    //TODO: should this always be written? ( because it could contain metadata, which the user may not want to save!)
 		out.name("usesReadOnlyMode").value(value.usesReadOnlyMode().get());
-=======
-		out.name("individualMountPath").value(value.individualMountPath().get());    //TODO: should this always be written? ( because it could contain metadata, which the user may not want to save!)
->>>>>>> 492e9866
 		out.endObject();
 	}
 
