--- conflicted
+++ resolved
@@ -10,11 +10,7 @@
 	<parent>
 		<groupId>org.cryptomator</groupId>
 		<artifactId>main</artifactId>
-<<<<<<< HEAD
-		<version>1.1.0</version>
-=======
 		<version>1.1.1</version>
->>>>>>> 3d951a9d
 	</parent>
 	<artifactId>commons</artifactId>
 	<name>Cryptomator common</name>
