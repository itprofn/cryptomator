<?xml version="1.0" encoding="UTF-8"?>
<!--
  Copyright (c) 2015 Markus Kreusch
  This file is licensed under the terms of the MIT license.
  See the LICENSE.txt file for more info.
-->
<project xmlns="http://maven.apache.org/POM/4.0.0" xmlns:xsi="http://www.w3.org/2001/XMLSchema-instance"
	xsi:schemaLocation="http://maven.apache.org/POM/4.0.0 http://maven.apache.org/xsd/maven-4.0.0.xsd">
	<modelVersion>4.0.0</modelVersion>
	<parent>
		<groupId>org.cryptomator</groupId>
		<artifactId>main</artifactId>
<<<<<<< HEAD
		<version>1.1.4</version>
=======
		<version>1.2.0</version>
>>>>>>> 84ac6d88
	</parent>
	<artifactId>commons</artifactId>
	<name>Cryptomator common</name>
	<description>Shared utilities</description>

	<dependencies>
		<!-- Libs -->
		<dependency>
			<groupId>com.google.guava</groupId>
			<artifactId>guava</artifactId>
		</dependency>
		<dependency>
			<groupId>org.apache.commons</groupId>
			<artifactId>commons-lang3</artifactId>
		</dependency>
		
		<!-- DI -->
		<dependency>
			<groupId>com.google.dagger</groupId>
			<artifactId>dagger</artifactId>
		</dependency>
		<dependency>
			<groupId>com.google.dagger</groupId>
			<artifactId>dagger-compiler</artifactId>
			<scope>provided</scope>
		</dependency>
		
		<!-- Test -->
		<dependency>
			<groupId>junit</groupId>
			<artifactId>junit</artifactId>
			<scope>test</scope>
		</dependency>
		<dependency>
			<groupId>org.mockito</groupId>
			<artifactId>mockito-core</artifactId>
			<scope>test</scope>
		</dependency>
		<dependency>
			<groupId>de.bechte.junit</groupId>
			<artifactId>junit-hierarchicalcontextrunner</artifactId>
			<scope>test</scope>
		</dependency>
		<dependency>
			<groupId>org.hamcrest</groupId>
			<artifactId>hamcrest-all</artifactId>
			<scope>test</scope>
		</dependency>
	</dependencies>
	
	<build>
		<plugins>
			<plugin>
				<groupId>org.jacoco</groupId>
				<artifactId>jacoco-maven-plugin</artifactId>
			</plugin>
		</plugins>
	</build>
</project><|MERGE_RESOLUTION|>--- conflicted
+++ resolved
@@ -10,11 +10,7 @@
 	<parent>
 		<groupId>org.cryptomator</groupId>
 		<artifactId>main</artifactId>
-<<<<<<< HEAD
-		<version>1.1.4</version>
-=======
 		<version>1.2.0</version>
->>>>>>> 84ac6d88
 	</parent>
 	<artifactId>commons</artifactId>
 	<name>Cryptomator common</name>
