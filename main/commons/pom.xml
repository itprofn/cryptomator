--- conflicted
+++ resolved
@@ -34,13 +34,6 @@
 			<groupId>com.google.dagger</groupId>
 			<artifactId>dagger</artifactId>
 		</dependency>
-<<<<<<< HEAD
-		<dependency>
-			<groupId>com.google.dagger</groupId>
-			<artifactId>dagger-compiler</artifactId>
-		</dependency>
-=======
->>>>>>> 9e5e14e4
 
 		<!-- Logging -->
 		<dependency>
