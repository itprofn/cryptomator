--- conflicted
+++ resolved
@@ -3,11 +3,7 @@
 	<parent>
 		<groupId>org.cryptomator</groupId>
 		<artifactId>main</artifactId>
-<<<<<<< HEAD
-		<version>1.2.2</version>
-=======
 		<version>1.2.3</version>
->>>>>>> 9956f43f
 	</parent>
 	<artifactId>keychain</artifactId>
 	<name>System Keychain Access</name>
