<project xmlns="http://maven.apache.org/POM/4.0.0" xmlns:xsi="http://www.w3.org/2001/XMLSchema-instance" xsi:schemaLocation="http://maven.apache.org/POM/4.0.0 http://maven.apache.org/xsd/maven-4.0.0.xsd">
	<modelVersion>4.0.0</modelVersion>
	<parent>
		<groupId>org.cryptomator</groupId>
		<artifactId>main</artifactId>
<<<<<<< HEAD
		<version>1.2.3</version>
=======
		<version>1.2.4</version>
>>>>>>> ab39bd16
	</parent>
	<artifactId>keychain</artifactId>
	<name>System Keychain Access</name>

	<dependencies>
		<dependency>
			<groupId>org.apache.commons</groupId>
			<artifactId>commons-lang3</artifactId>
		</dependency>
		<dependency>
			<groupId>com.google.code.gson</groupId>
			<artifactId>gson</artifactId>
			<version>2.7</version>
		</dependency>
		<dependency>
			<groupId>commons-codec</groupId>
			<artifactId>commons-codec</artifactId>
		</dependency>
		<dependency>
			<groupId>org.bouncycastle</groupId>
			<artifactId>bcprov-jdk15on</artifactId>
			<version>1.54</version>
		</dependency>
		<dependency>
			<groupId>org.cryptomator</groupId>
			<artifactId>jni</artifactId>
		</dependency>

		<!-- DI -->
		<dependency>
			<groupId>com.google.dagger</groupId>
			<artifactId>dagger</artifactId>
		</dependency>
		<dependency>
			<groupId>com.google.dagger</groupId>
			<artifactId>dagger-compiler</artifactId>
			<scope>provided</scope>
		</dependency>
		
		<!-- Test -->
		<dependency>
			<groupId>org.cryptomator</groupId>
			<artifactId>commons-test</artifactId>
		</dependency>
	</dependencies>
</project><|MERGE_RESOLUTION|>--- conflicted
+++ resolved
@@ -3,11 +3,7 @@
 	<parent>
 		<groupId>org.cryptomator</groupId>
 		<artifactId>main</artifactId>
-<<<<<<< HEAD
-		<version>1.2.3</version>
-=======
 		<version>1.2.4</version>
->>>>>>> ab39bd16
 	</parent>
 	<artifactId>keychain</artifactId>
 	<name>System Keychain Access</name>
