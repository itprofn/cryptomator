--- conflicted
+++ resolved
@@ -12,11 +12,7 @@
 	<parent>
 		<groupId>org.cryptomator</groupId>
 		<artifactId>main</artifactId>
-<<<<<<< HEAD
 		<version>0.9.0-SNAPSHOT</version>
-=======
-		<version>0.8.2</version>
->>>>>>> 095f60ec
 	</parent>
 	<artifactId>core</artifactId>
 	<name>Cryptomator WebDAV and I/O module</name>
