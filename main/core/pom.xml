<?xml version="1.0" encoding="UTF-8"?>
<!--
  Copyright (c) 2014 Sebastian Stenzel
  This file is licensed under the terms of the MIT license.
  See the LICENSE.txt file for more info.
  
  Contributors:
      Sebastian Stenzel - initial API and implementation
-->
<project xmlns="http://maven.apache.org/POM/4.0.0" xmlns:xsi="http://www.w3.org/2001/XMLSchema-instance" xsi:schemaLocation="http://maven.apache.org/POM/4.0.0 http://maven.apache.org/xsd/maven-4.0.0.xsd">
	<modelVersion>4.0.0</modelVersion>
	<parent>
		<groupId>org.cryptomator</groupId>
		<artifactId>main</artifactId>
<<<<<<< HEAD
		<version>0.5.2</version>
=======
		<version>0.6.0-SNAPSHOT</version>
>>>>>>> 2849e39e
	</parent>
	<artifactId>core</artifactId>
	<name>Cryptomator WebDAV and I/O module</name>

	<properties>
		<jetty.version>9.2.5.v20141112</jetty.version>
		<jackrabbit.version>2.9.0</jackrabbit.version>
		<commons.transaction.version>1.2</commons.transaction.version>
		<jta.version>1.1</jta.version>
	</properties>

	<dependencies>
		<dependency>
			<groupId>org.cryptomator</groupId>
			<artifactId>crypto-api</artifactId>
		</dependency>

		<!-- Jetty (Servlet Container) -->
		<dependency>
			<groupId>org.eclipse.jetty</groupId>
			<artifactId>jetty-server</artifactId>
			<version>${jetty.version}</version>
		</dependency>
		<dependency>
			<groupId>org.eclipse.jetty</groupId>
			<artifactId>jetty-webapp</artifactId>
			<version>${jetty.version}</version>
		</dependency>

		<!-- Jackrabbit -->
		<dependency>
			<groupId>org.apache.jackrabbit</groupId>
			<artifactId>jackrabbit-webdav</artifactId>
			<version>${jackrabbit.version}</version>
		</dependency>

		<!-- I/O -->
		<dependency>
			<groupId>commons-io</groupId>
			<artifactId>commons-io</artifactId>
		</dependency>
		<dependency>
			<groupId>org.apache.commons</groupId>
			<artifactId>commons-lang3</artifactId>
		</dependency>
		<dependency>
			<groupId>org.apache.commons</groupId>
			<artifactId>commons-collections4</artifactId>
		</dependency>
	</dependencies>
</project><|MERGE_RESOLUTION|>--- conflicted
+++ resolved
@@ -12,11 +12,7 @@
 	<parent>
 		<groupId>org.cryptomator</groupId>
 		<artifactId>main</artifactId>
-<<<<<<< HEAD
-		<version>0.5.2</version>
-=======
 		<version>0.6.0-SNAPSHOT</version>
->>>>>>> 2849e39e
 	</parent>
 	<artifactId>core</artifactId>
 	<name>Cryptomator WebDAV and I/O module</name>
