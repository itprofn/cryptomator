--- conflicted
+++ resolved
@@ -12,11 +12,7 @@
 	<parent>
 		<groupId>org.cryptomator</groupId>
 		<artifactId>main</artifactId>
-<<<<<<< HEAD
-		<version>1.1.2</version>
-=======
 		<version>1.1.3</version>
->>>>>>> 1e6ff0d9
 	</parent>
 	<artifactId>ui</artifactId>
 	<name>Cryptomator GUI</name>
