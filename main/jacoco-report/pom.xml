<?xml version="1.0" encoding="UTF-8"?>
<!-- Copyright (c) 2016 Sebastian Stenzel This file is licensed under the terms of the MIT license. See the LICENSE.txt file for more info. -->
<project xmlns="http://maven.apache.org/POM/4.0.0" xmlns:xsi="http://www.w3.org/2001/XMLSchema-instance" xsi:schemaLocation="http://maven.apache.org/POM/4.0.0 http://maven.apache.org/xsd/maven-4.0.0.xsd">
	<modelVersion>4.0.0</modelVersion>
	<parent>
		<groupId>org.cryptomator</groupId>
		<artifactId>main</artifactId>
<<<<<<< HEAD
		<version>1.2.3</version>
=======
		<version>1.2.4</version>
>>>>>>> ab39bd16
	</parent>
	<artifactId>jacoco-report</artifactId>
	<name>Cryptomator Code Coverage Report</name>

	<dependencies>
		<!-- Commons -->
		<dependency>
			<groupId>org.cryptomator</groupId>
			<artifactId>commons</artifactId>
		</dependency>
		<dependency>
			<groupId>org.cryptomator</groupId>
			<artifactId>commons-test</artifactId>
		</dependency>

		<!-- Filesystem Layers -->
		<dependency>
			<groupId>org.cryptomator</groupId>
			<artifactId>filesystem-api</artifactId>
		</dependency>
		<dependency>
			<groupId>org.cryptomator</groupId>
			<artifactId>filesystem-charsets</artifactId>
		</dependency>
		<dependency>
			<groupId>org.cryptomator</groupId>
			<artifactId>filesystem-crypto</artifactId>
		</dependency>
		<dependency>
			<groupId>org.cryptomator</groupId>
			<artifactId>filesystem-crypto-integration-tests</artifactId>
		</dependency>
		<dependency>
			<groupId>org.cryptomator</groupId>
			<artifactId>filesystem-inmemory</artifactId>
		</dependency>
		<dependency>
			<groupId>org.cryptomator</groupId>
			<artifactId>filesystem-nameshortening</artifactId>
		</dependency>
		<dependency>
			<groupId>org.cryptomator</groupId>
			<artifactId>filesystem-nio</artifactId>
		</dependency>
		<dependency>
			<groupId>org.cryptomator</groupId>
			<artifactId>filesystem-stats</artifactId>
		</dependency>

		<!-- Frontends -->
		<dependency>
			<groupId>org.cryptomator</groupId>
			<artifactId>frontend-api</artifactId>
		</dependency>
		<dependency>
			<groupId>org.cryptomator</groupId>
			<artifactId>frontend-webdav</artifactId>
		</dependency>
	</dependencies>

	<build>
		<plugins>
			<plugin>
				<groupId>org.jacoco</groupId>
				<artifactId>jacoco-maven-plugin</artifactId>
				<executions>
					<execution>
						<id>report-aggregate</id>
						<phase>verify</phase>
						<goals>
							<goal>report-aggregate</goal>
						</goals>
					</execution>
				</executions>
			</plugin>
		</plugins>
	</build>
</project><|MERGE_RESOLUTION|>--- conflicted
+++ resolved
@@ -5,11 +5,7 @@
 	<parent>
 		<groupId>org.cryptomator</groupId>
 		<artifactId>main</artifactId>
-<<<<<<< HEAD
-		<version>1.2.3</version>
-=======
 		<version>1.2.4</version>
->>>>>>> ab39bd16
 	</parent>
 	<artifactId>jacoco-report</artifactId>
 	<name>Cryptomator Code Coverage Report</name>
