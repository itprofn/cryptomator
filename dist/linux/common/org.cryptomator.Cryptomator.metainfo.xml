--- conflicted
+++ resolved
@@ -66,11 +66,7 @@
 	</content_rating>
 
 	<releases>
-<<<<<<< HEAD
-		<release date="2022-11-31" version="1.7.0"/> <!-- TODO: FIX DATE -->
-=======
 		<release date="2022-12-06" version="1.6.16"/>
->>>>>>> ba66d4bf
 		<release date="2022-10-06" version="1.6.15"/>
 		<release date="2022-08-31" version="1.6.14"/>
 		<release date="2022-07-27" version="1.6.12"/>
