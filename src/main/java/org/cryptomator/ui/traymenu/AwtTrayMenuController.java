package org.cryptomator.ui.traymenu;

import com.google.common.base.Preconditions;
import org.apache.commons.lang3.SystemUtils;
import org.cryptomator.integrations.common.CheckAvailability;
import org.cryptomator.integrations.common.Priority;
import org.cryptomator.integrations.tray.ActionItem;
import org.cryptomator.integrations.tray.SeparatorItem;
import org.cryptomator.integrations.tray.SubMenuItem;
import org.cryptomator.integrations.tray.TrayMenuController;
import org.cryptomator.integrations.tray.TrayMenuException;
import org.cryptomator.integrations.tray.TrayMenuItem;
import org.slf4j.Logger;
import org.slf4j.LoggerFactory;

import java.awt.AWTException;
import java.awt.Menu;
import java.awt.MenuItem;
import java.awt.PopupMenu;
import java.awt.SystemTray;
import java.awt.Toolkit;
import java.awt.TrayIcon;
import java.awt.event.MouseAdapter;
import java.awt.event.MouseEvent;
import java.util.List;

@CheckAvailability
@Priority(Priority.FALLBACK)
public class AwtTrayMenuController implements TrayMenuController {

	private static final Logger LOG = LoggerFactory.getLogger(AwtTrayMenuController.class);

	private final PopupMenu menu = new PopupMenu();
	private TrayIcon trayIcon;

	@CheckAvailability
	public static boolean isAvailable() {
		return SystemTray.isSupported();
	}

	@Override
	public void showTrayIcon(byte[] rawImageData, Runnable defaultAction, String tooltip) throws TrayMenuException {
		var image = Toolkit.getDefaultToolkit().createImage(rawImageData);
		trayIcon = new TrayIcon(image, tooltip, menu);

		trayIcon.setImageAutoSize(true);
		if (SystemUtils.IS_OS_WINDOWS) {
			trayIcon.addActionListener(evt -> defaultAction.run());
		}

		try {
			SystemTray.getSystemTray().add(trayIcon);
			LOG.debug("initialized tray icon");
		} catch (AWTException e) {
			throw new TrayMenuException("Failed to add icon to system tray.", e);
		}
	}

	@Override
	public void updateTrayMenu(List<TrayMenuItem> items) {
		menu.removeAll();
		addChildren(menu, items);
	}

<<<<<<< HEAD
	@Override
	public void onBeforeOpenMenu(Runnable runnable) {

=======

	@Override
	public void onBeforeOpenMenu(Runnable listener) {
		Preconditions.checkNotNull(this.trayIcon);
		this.trayIcon.addMouseListener(new MouseAdapter() {
			@Override
			public void mouseClicked(MouseEvent e) {
				listener.run();
			}
		});
>>>>>>> f9d58832
	}

	private void addChildren(Menu menu, List<TrayMenuItem> items) {
		for (var item : items) {
			// TODO: use Pattern Matching for switch, once available
			if (item instanceof ActionItem a) {
				var menuItem = new MenuItem(a.title());
				menuItem.addActionListener(evt -> a.action().run());
				menuItem.setEnabled(a.enabled());
				menu.add(menuItem);
			} else if (item instanceof SeparatorItem) {
				menu.addSeparator();
			} else if (item instanceof SubMenuItem s) {
				var submenu = new Menu(s.title());
				addChildren(submenu, s.items());
				menu.add(submenu);
			}
		}
	}

}<|MERGE_RESOLUTION|>--- conflicted
+++ resolved
@@ -62,12 +62,6 @@
 		addChildren(menu, items);
 	}
 
-<<<<<<< HEAD
-	@Override
-	public void onBeforeOpenMenu(Runnable runnable) {
-
-=======
-
 	@Override
 	public void onBeforeOpenMenu(Runnable listener) {
 		Preconditions.checkNotNull(this.trayIcon);
@@ -77,7 +71,6 @@
 				listener.run();
 			}
 		});
->>>>>>> f9d58832
 	}
 
 	private void addChildren(Menu menu, List<TrayMenuItem> items) {
