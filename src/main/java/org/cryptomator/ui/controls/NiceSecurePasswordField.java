--- conflicted
+++ resolved
@@ -84,15 +84,7 @@
 		return passwordField.textProperty();
 	}
 
-<<<<<<< HEAD
-	public char[] copyChars() {
-		return passwordField.copyChars();
-	}
-
-	public CharSequence getCharacters() {
-=======
 	public Passphrase getCharacters() {
->>>>>>> 752e6121
 		return passwordField.getCharacters();
 	}
 
