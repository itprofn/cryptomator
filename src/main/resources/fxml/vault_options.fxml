<?xml version="1.0" encoding="UTF-8"?>

<?import org.cryptomator.ui.controls.FontAwesome5IconView?>
<?import javafx.scene.control.Tab?>
<?import javafx.scene.control.TabPane?>
<TabPane xmlns:fx="http://javafx.com/fxml"
		 xmlns="http://javafx.com/javafx"
		 fx:id="tabPane"
		 fx:controller="org.cryptomator.ui.vaultoptions.VaultOptionsController"
		 prefWidth="400"
		 tabMinWidth="60"
		 tabClosingPolicy="UNAVAILABLE"
		 tabDragPolicy="FIXED">
	<tabs>
		<Tab fx:id="generalTab" id="GENERAL" text="%vaultOptions.general">
			<graphic>
				<FontAwesome5IconView glyph="WRENCH"/>
			</graphic>
			<content>
				<fx:include source="vault_options_general.fxml"/>
			</content>
		</Tab>
		<Tab fx:id="mountTab" id="MOUNT" text="%vaultOptions.mount">
			<graphic>
				<FontAwesome5IconView glyph="HDD"/>
			</graphic>
			<content>
				<fx:include source="vault_options_mount.fxml"/>
			</content>
		</Tab>
		<Tab fx:id="keyTab" id="KEY" text="%vaultOptions.masterkey">
			<graphic>
				<FontAwesome5IconView glyph="KEY"/>
			</graphic>
			<content>
				<fx:include source="vault_options_masterkey.fxml"/>
			</content>
		</Tab>
		<Tab fx:id="healthTab" id="HEALTH" text="%vaultOptions.health">
			<graphic>
				<FontAwesome5IconView glyph="STETHOSCOPE"/>
			</graphic>
			<content>
<<<<<<< HEAD
				<fx:include source="vault_options_autolock.fxml"/>
=======
				<fx:include source="/fxml/vault_options_health.fxml"/>
>>>>>>> 97222d3d
			</content>
		</Tab>
	</tabs>
</TabPane><|MERGE_RESOLUTION|>--- conflicted
+++ resolved
@@ -41,11 +41,7 @@
 				<FontAwesome5IconView glyph="STETHOSCOPE"/>
 			</graphic>
 			<content>
-<<<<<<< HEAD
-				<fx:include source="vault_options_autolock.fxml"/>
-=======
-				<fx:include source="/fxml/vault_options_health.fxml"/>
->>>>>>> 97222d3d
+				<fx:include source="vault_options_health.fxml"/>
 			</content>
 		</Tab>
 	</tabs>
