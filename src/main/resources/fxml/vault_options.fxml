<?xml version="1.0" encoding="UTF-8"?>

<?import org.cryptomator.ui.controls.FontAwesome5IconView?>
<?import javafx.scene.control.Tab?>
<?import javafx.scene.control.TabPane?>
<TabPane xmlns:fx="http://javafx.com/fxml"
		 xmlns="http://javafx.com/javafx"
		 fx:id="tabPane"
		 fx:controller="org.cryptomator.ui.vaultoptions.VaultOptionsController"
		 prefWidth="400"
		 tabMinWidth="60"
		 tabClosingPolicy="UNAVAILABLE"
		 tabDragPolicy="FIXED">
	<tabs>
		<Tab fx:id="generalTab" id="GENERAL" text="%vaultOptions.general">
			<graphic>
				<FontAwesome5IconView glyph="WRENCH"/>
			</graphic>
			<content>
				<fx:include source="vault_options_general.fxml"/>
			</content>
		</Tab>
		<Tab fx:id="mountTab" id="MOUNT" text="%vaultOptions.mount">
			<graphic>
				<FontAwesome5IconView glyph="HDD"/>
			</graphic>
			<content>
				<fx:include source="vault_options_mount.fxml"/>
			</content>
		</Tab>
		<Tab fx:id="keyTab" id="KEY" text="%vaultOptions.masterkey">
			<graphic>
				<FontAwesome5IconView glyph="KEY"/>
			</graphic>
			<content>
				<fx:include source="vault_options_masterkey.fxml"/>
			</content>
		</Tab>
<<<<<<< HEAD
=======
		<Tab fx:id="healthTab" id="HEALTH" text="%vaultOptions.health">
			<graphic>
				<FontAwesome5IconView glyph="STETHOSCOPE"/>
			</graphic>
			<content>
				<fx:include source="vault_options_health.fxml"/>
			</content>
		</Tab>
>>>>>>> 6da26b09
	</tabs>
</TabPane><|MERGE_RESOLUTION|>--- conflicted
+++ resolved
@@ -36,16 +36,5 @@
 				<fx:include source="vault_options_masterkey.fxml"/>
 			</content>
 		</Tab>
-<<<<<<< HEAD
-=======
-		<Tab fx:id="healthTab" id="HEALTH" text="%vaultOptions.health">
-			<graphic>
-				<FontAwesome5IconView glyph="STETHOSCOPE"/>
-			</graphic>
-			<content>
-				<fx:include source="vault_options_health.fxml"/>
-			</content>
-		</Tab>
->>>>>>> 6da26b09
 	</tabs>
 </TabPane>