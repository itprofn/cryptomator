This program is free software: you can redistribute it and/or modify
it under the terms of the GNU General Public License as published by
the Free Software Foundation, either version 3 of the License, or
(at your option) any later version.

This program is distributed in the hope that it will be useful,
but WITHOUT ANY WARRANTY; without even the implied warranty of
MERCHANTABILITY or FITNESS FOR A PARTICULAR PURPOSE.  See the
GNU General Public License for more details.

You should have received a copy of the GNU General Public License
along with this program.  If not, see http://www.gnu.org/licenses/.

Cryptomator uses 40 third-party dependencies under the following licenses:
        Apache License v2.0:
			- jffi (com.github.jnr:jffi:1.3.5 - http://github.com/jnr/jffi)
			- jnr-a64asm (com.github.jnr:jnr-a64asm:1.0.0 - http://nexus.sonatype.org/oss-repository-hosting.html/jnr-a64asm)
			- jnr-constants (com.github.jnr:jnr-constants:0.10.2 - http://github.com/jnr/jnr-constants)
			- jnr-ffi (com.github.jnr:jnr-ffi:2.2.7 - http://github.com/jnr/jnr-ffi)
			- Dagger (com.google.dagger:dagger:2.40.3 - https://github.com/google/dagger)
			- Guava InternalFutureFailureAccess and InternalFutures (com.google.guava:failureaccess:1.0.1 - https://github.com/google/guava/failureaccess)
			- Guava: Google Core Libraries for Java (com.google.guava:guava:31.0-jre - https://github.com/google/guava)
			- Apache Commons CLI (commons-cli:commons-cli:1.4 - http://commons.apache.org/proper/commons-cli/)
			- javax.inject (javax.inject:javax.inject:1 - http://code.google.com/p/atinject/)
			- Apache Commons Lang (org.apache.commons:commons-lang3:3.12.0 - https://commons.apache.org/proper/commons-lang/)
			- Apache HttpCore (org.apache.httpcomponents:httpcore:4.4.14 - http://hc.apache.org/httpcomponents-core-ga)
			- Jackrabbit WebDAV Library (org.apache.jackrabbit:jackrabbit-webdav:2.21.5 - http://jackrabbit.apache.org/jackrabbit-webdav/)
			- Jetty :: Http Utility (org.eclipse.jetty:jetty-http:10.0.8 - https://eclipse.org/jetty/jetty-http)
			- Jetty :: IO Utility (org.eclipse.jetty:jetty-io:10.0.8 - https://eclipse.org/jetty/jetty-io)
			- Jetty :: Security (org.eclipse.jetty:jetty-security:10.0.8 - https://eclipse.org/jetty/jetty-security)
			- Jetty :: Server Core (org.eclipse.jetty:jetty-server:10.0.8 - https://eclipse.org/jetty/jetty-server)
			- Jetty :: Servlet Handling (org.eclipse.jetty:jetty-servlet:10.0.8 - https://eclipse.org/jetty/jetty-servlet)
			- Jetty :: Utilities (org.eclipse.jetty:jetty-util:10.0.8 - https://eclipse.org/jetty/jetty-util)
			- Jetty :: Servlet API and Schemas for JPMS and OSGi (org.eclipse.jetty.toolchain:jetty-servlet-api:4.0.6 - https://eclipse.org/jetty/jetty-servlet-api)
        Apache-2.0:
			- Gson (com.google.code.gson:gson:2.8.9 - https://github.com/google/gson/gson)
			- Java Native Access (net.java.dev.jna:jna:5.9.0 - https://github.com/java-native-access/jna)
			- Java Native Access Platform (net.java.dev.jna:jna-platform:5.9.0 - https://github.com/java-native-access/jna)
        BSD-3-Clause:
			- asm (org.ow2.asm:asm:9.2 - http://asm.ow2.io/)
			- asm-analysis (org.ow2.asm:asm-analysis:9.2 - http://asm.ow2.io/)
			- asm-commons (org.ow2.asm:asm-commons:9.2 - http://asm.ow2.io/)
			- asm-tree (org.ow2.asm:asm-tree:9.2 - http://asm.ow2.io/)
			- asm-util (org.ow2.asm:asm-util:9.2 - http://asm.ow2.io/)
        Eclipse Public License - Version 1.0:
			- Jetty :: Servlet API and Schemas for JPMS and OSGi (org.eclipse.jetty.toolchain:jetty-servlet-api:4.0.6 - https://eclipse.org/jetty/jetty-servlet-api)
        Eclipse Public License - Version 2.0:
			- Jetty :: Http Utility (org.eclipse.jetty:jetty-http:10.0.8 - https://eclipse.org/jetty/jetty-http)
			- Jetty :: IO Utility (org.eclipse.jetty:jetty-io:10.0.8 - https://eclipse.org/jetty/jetty-io)
			- Jetty :: Security (org.eclipse.jetty:jetty-security:10.0.8 - https://eclipse.org/jetty/jetty-security)
			- Jetty :: Server Core (org.eclipse.jetty:jetty-server:10.0.8 - https://eclipse.org/jetty/jetty-server)
			- Jetty :: Servlet Handling (org.eclipse.jetty:jetty-servlet:10.0.8 - https://eclipse.org/jetty/jetty-servlet)
			- Jetty :: Utilities (org.eclipse.jetty:jetty-util:10.0.8 - https://eclipse.org/jetty/jetty-util)
        Eclipse Public License - v 1.0:
			- Logback Classic Module (ch.qos.logback:logback-classic:1.2.9 - http://logback.qos.ch/logback-classic)
			- Logback Core Module (ch.qos.logback:logback-core:1.2.9 - http://logback.qos.ch/logback-core)
        Eclipse Public License - v 2.0:
			- jnr-posix (com.github.jnr:jnr-posix:3.1.10 - http://nexus.sonatype.org/oss-repository-hosting.html/jnr-posix)
        GNU Lesser General Public License:
			- Logback Classic Module (ch.qos.logback:logback-classic:1.2.9 - http://logback.qos.ch/logback-classic)
			- Logback Core Module (ch.qos.logback:logback-core:1.2.9 - http://logback.qos.ch/logback-core)
        GPLv2:
			- jnr-posix (com.github.jnr:jnr-posix:3.1.10 - http://nexus.sonatype.org/oss-repository-hosting.html/jnr-posix)
        GPLv2+CE:
			- javafx-base (org.openjfx:javafx-base:17.0.2 - https://openjdk.java.net/projects/openjfx/javafx-base/)
			- javafx-controls (org.openjfx:javafx-controls:17.0.2 - https://openjdk.java.net/projects/openjfx/javafx-controls/)
			- javafx-fxml (org.openjfx:javafx-fxml:17.0.2 - https://openjdk.java.net/projects/openjfx/javafx-fxml/)
			- javafx-graphics (org.openjfx:javafx-graphics:17.0.2 - https://openjdk.java.net/projects/openjfx/javafx-graphics/)
        LGPL 2.1:
			- jnr-posix (com.github.jnr:jnr-posix:3.1.10 - http://nexus.sonatype.org/oss-repository-hosting.html/jnr-posix)
        LGPL-2.1-or-later:
			- Java Native Access (net.java.dev.jna:jna:5.9.0 - https://github.com/java-native-access/jna)
			- Java Native Access Platform (net.java.dev.jna:jna-platform:5.9.0 - https://github.com/java-native-access/jna)
        MIT License:
<<<<<<< HEAD
			- java jwt (com.auth0:java-jwt:3.18.2 - https://github.com/auth0/java-jwt)
=======
			- java jwt (com.auth0:java-jwt:3.19.1 - https://github.com/auth0/java-jwt)
>>>>>>> 6af016f1
			- jnr-x86asm (com.github.jnr:jnr-x86asm:1.0.2 - http://github.com/jnr/jnr-x86asm)
			- jnr-fuse (com.github.serceman:jnr-fuse:0.5.7 - https://github.com/SerCeMan/jnr-fuse)
			- zxcvbn4j (com.nulab-inc:zxcvbn:1.5.2 - https://github.com/nulab/zxcvbn4j)
			- SLF4J API Module (org.slf4j:slf4j-api:1.7.32 - http://www.slf4j.org)
        The BSD 2-Clause License:
			- EasyBind (com.tobiasdiez:easybind:2.2 - https://github.com/tobiasdiez/EasyBind)

Cryptomator uses other third-party assets under the following licenses:
SIL OFL 1.1 License:
- Font Awesome 5.12.0 (https://fontawesome.com/)<|MERGE_RESOLUTION|>--- conflicted
+++ resolved
@@ -17,9 +17,9 @@
 			- jnr-a64asm (com.github.jnr:jnr-a64asm:1.0.0 - http://nexus.sonatype.org/oss-repository-hosting.html/jnr-a64asm)
 			- jnr-constants (com.github.jnr:jnr-constants:0.10.2 - http://github.com/jnr/jnr-constants)
 			- jnr-ffi (com.github.jnr:jnr-ffi:2.2.7 - http://github.com/jnr/jnr-ffi)
-			- Dagger (com.google.dagger:dagger:2.40.3 - https://github.com/google/dagger)
+			- Dagger (com.google.dagger:dagger:2.41 - https://github.com/google/dagger)
 			- Guava InternalFutureFailureAccess and InternalFutures (com.google.guava:failureaccess:1.0.1 - https://github.com/google/guava/failureaccess)
-			- Guava: Google Core Libraries for Java (com.google.guava:guava:31.0-jre - https://github.com/google/guava)
+			- Guava: Google Core Libraries for Java (com.google.guava:guava:31.1-jre - https://github.com/google/guava)
 			- Apache Commons CLI (commons-cli:commons-cli:1.4 - http://commons.apache.org/proper/commons-cli/)
 			- javax.inject (javax.inject:javax.inject:1 - http://code.google.com/p/atinject/)
 			- Apache Commons Lang (org.apache.commons:commons-lang3:3.12.0 - https://commons.apache.org/proper/commons-lang/)
@@ -33,7 +33,7 @@
 			- Jetty :: Utilities (org.eclipse.jetty:jetty-util:10.0.8 - https://eclipse.org/jetty/jetty-util)
 			- Jetty :: Servlet API and Schemas for JPMS and OSGi (org.eclipse.jetty.toolchain:jetty-servlet-api:4.0.6 - https://eclipse.org/jetty/jetty-servlet-api)
         Apache-2.0:
-			- Gson (com.google.code.gson:gson:2.8.9 - https://github.com/google/gson/gson)
+			- Gson (com.google.code.gson:gson:2.9.0 - https://github.com/google/gson/gson)
 			- Java Native Access (net.java.dev.jna:jna:5.9.0 - https://github.com/java-native-access/jna)
 			- Java Native Access Platform (net.java.dev.jna:jna-platform:5.9.0 - https://github.com/java-native-access/jna)
         BSD-3-Clause:
@@ -52,35 +52,31 @@
 			- Jetty :: Servlet Handling (org.eclipse.jetty:jetty-servlet:10.0.8 - https://eclipse.org/jetty/jetty-servlet)
 			- Jetty :: Utilities (org.eclipse.jetty:jetty-util:10.0.8 - https://eclipse.org/jetty/jetty-util)
         Eclipse Public License - v 1.0:
-			- Logback Classic Module (ch.qos.logback:logback-classic:1.2.9 - http://logback.qos.ch/logback-classic)
-			- Logback Core Module (ch.qos.logback:logback-core:1.2.9 - http://logback.qos.ch/logback-core)
+			- Logback Classic Module (ch.qos.logback:logback-classic:1.2.11 - http://logback.qos.ch/logback-classic)
+			- Logback Core Module (ch.qos.logback:logback-core:1.2.11 - http://logback.qos.ch/logback-core)
         Eclipse Public License - v 2.0:
 			- jnr-posix (com.github.jnr:jnr-posix:3.1.10 - http://nexus.sonatype.org/oss-repository-hosting.html/jnr-posix)
         GNU Lesser General Public License:
-			- Logback Classic Module (ch.qos.logback:logback-classic:1.2.9 - http://logback.qos.ch/logback-classic)
-			- Logback Core Module (ch.qos.logback:logback-core:1.2.9 - http://logback.qos.ch/logback-core)
+			- Logback Classic Module (ch.qos.logback:logback-classic:1.2.11 - http://logback.qos.ch/logback-classic)
+			- Logback Core Module (ch.qos.logback:logback-core:1.2.11 - http://logback.qos.ch/logback-core)
         GPLv2:
 			- jnr-posix (com.github.jnr:jnr-posix:3.1.10 - http://nexus.sonatype.org/oss-repository-hosting.html/jnr-posix)
         GPLv2+CE:
-			- javafx-base (org.openjfx:javafx-base:17.0.2 - https://openjdk.java.net/projects/openjfx/javafx-base/)
-			- javafx-controls (org.openjfx:javafx-controls:17.0.2 - https://openjdk.java.net/projects/openjfx/javafx-controls/)
-			- javafx-fxml (org.openjfx:javafx-fxml:17.0.2 - https://openjdk.java.net/projects/openjfx/javafx-fxml/)
-			- javafx-graphics (org.openjfx:javafx-graphics:17.0.2 - https://openjdk.java.net/projects/openjfx/javafx-graphics/)
+			- javafx-base (org.openjfx:javafx-base:18 - https://openjdk.java.net/projects/openjfx/javafx-base/)
+			- javafx-controls (org.openjfx:javafx-controls:18 - https://openjdk.java.net/projects/openjfx/javafx-controls/)
+			- javafx-fxml (org.openjfx:javafx-fxml:18 - https://openjdk.java.net/projects/openjfx/javafx-fxml/)
+			- javafx-graphics (org.openjfx:javafx-graphics:18 - https://openjdk.java.net/projects/openjfx/javafx-graphics/)
         LGPL 2.1:
 			- jnr-posix (com.github.jnr:jnr-posix:3.1.10 - http://nexus.sonatype.org/oss-repository-hosting.html/jnr-posix)
         LGPL-2.1-or-later:
 			- Java Native Access (net.java.dev.jna:jna:5.9.0 - https://github.com/java-native-access/jna)
 			- Java Native Access Platform (net.java.dev.jna:jna-platform:5.9.0 - https://github.com/java-native-access/jna)
         MIT License:
-<<<<<<< HEAD
-			- java jwt (com.auth0:java-jwt:3.18.2 - https://github.com/auth0/java-jwt)
-=======
 			- java jwt (com.auth0:java-jwt:3.19.1 - https://github.com/auth0/java-jwt)
->>>>>>> 6af016f1
 			- jnr-x86asm (com.github.jnr:jnr-x86asm:1.0.2 - http://github.com/jnr/jnr-x86asm)
 			- jnr-fuse (com.github.serceman:jnr-fuse:0.5.7 - https://github.com/SerCeMan/jnr-fuse)
 			- zxcvbn4j (com.nulab-inc:zxcvbn:1.5.2 - https://github.com/nulab/zxcvbn4j)
-			- SLF4J API Module (org.slf4j:slf4j-api:1.7.32 - http://www.slf4j.org)
+			- SLF4J API Module (org.slf4j:slf4j-api:1.7.36 - http://www.slf4j.org)
         The BSD 2-Clause License:
 			- EasyBind (com.tobiasdiez:easybind:2.2 - https://github.com/tobiasdiez/EasyBind)
 
