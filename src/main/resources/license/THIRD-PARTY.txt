--- conflicted
+++ resolved
@@ -11,15 +11,8 @@
 You should have received a copy of the GNU General Public License
 along with this program.  If not, see http://www.gnu.org/licenses/.
 
-<<<<<<< HEAD
-Cryptomator uses 43 third-party dependencies under the following licenses:
-=======
-Cryptomator uses 45 third-party dependencies under the following licenses:
->>>>>>> 46691f05
+Cryptomator uses 40 third-party dependencies under the following licenses:
         Apache License v2.0:
-			- Jackson-annotations (com.fasterxml.jackson.core:jackson-annotations:2.11.0 - http://github.com/FasterXML/jackson)
-			- Jackson-core (com.fasterxml.jackson.core:jackson-core:2.11.0 - https://github.com/FasterXML/jackson-core)
-			- jackson-databind (com.fasterxml.jackson.core:jackson-databind:2.11.0 - http://github.com/FasterXML/jackson)
 			- jffi (com.github.jnr:jffi:1.2.23 - http://github.com/jnr/jffi)
 			- jnr-a64asm (com.github.jnr:jnr-a64asm:1.0.0 - http://nexus.sonatype.org/oss-repository-hosting.html/jnr-a64asm)
 			- jnr-constants (com.github.jnr:jnr-constants:0.9.15 - http://github.com/jnr/jnr-constants)
@@ -32,24 +25,15 @@
 			- javax.inject (javax.inject:javax.inject:1 - http://code.google.com/p/atinject/)
 			- Java Native Access (net.java.dev.jna:jna:5.7.0 - https://github.com/java-native-access/jna)
 			- Java Native Access Platform (net.java.dev.jna:jna-platform:5.7.0 - https://github.com/java-native-access/jna)
-			- Apache Commons Lang (org.apache.commons:commons-lang3:3.11 - https://commons.apache.org/proper/commons-lang/)
+			- Apache Commons Lang (org.apache.commons:commons-lang3:3.12.0 - https://commons.apache.org/proper/commons-lang/)
 			- Apache HttpCore (org.apache.httpcomponents:httpcore:4.4.14 - http://hc.apache.org/httpcomponents-core-ga)
 			- Jackrabbit WebDAV Library (org.apache.jackrabbit:jackrabbit-webdav:2.21.5 - http://jackrabbit.apache.org/jackrabbit-webdav/)
-<<<<<<< HEAD
-			- Jetty :: Http Utility (org.eclipse.jetty:jetty-http:10.0.2 - https://eclipse.org/jetty/jetty-http)
-			- Jetty :: IO Utility (org.eclipse.jetty:jetty-io:10.0.2 - https://eclipse.org/jetty/jetty-io)
-			- Jetty :: Security (org.eclipse.jetty:jetty-security:10.0.2 - https://eclipse.org/jetty/jetty-security)
-			- Jetty :: Server Core (org.eclipse.jetty:jetty-server:10.0.2 - https://eclipse.org/jetty/jetty-server)
-			- Jetty :: Servlet Handling (org.eclipse.jetty:jetty-servlet:10.0.2 - https://eclipse.org/jetty/jetty-servlet)
-			- Jetty :: Utilities (org.eclipse.jetty:jetty-util:10.0.2 - https://eclipse.org/jetty/jetty-util)
-=======
 			- Jetty :: Http Utility (org.eclipse.jetty:jetty-http:10.0.3 - https://eclipse.org/jetty/jetty-http)
 			- Jetty :: IO Utility (org.eclipse.jetty:jetty-io:10.0.3 - https://eclipse.org/jetty/jetty-io)
 			- Jetty :: Security (org.eclipse.jetty:jetty-security:10.0.3 - https://eclipse.org/jetty/jetty-security)
 			- Jetty :: Server Core (org.eclipse.jetty:jetty-server:10.0.3 - https://eclipse.org/jetty/jetty-server)
 			- Jetty :: Servlet Handling (org.eclipse.jetty:jetty-servlet:10.0.3 - https://eclipse.org/jetty/jetty-servlet)
 			- Jetty :: Utilities (org.eclipse.jetty:jetty-util:10.0.3 - https://eclipse.org/jetty/jetty-util)
->>>>>>> 46691f05
 			- Jetty :: Servlet API and Schemas for JPMS and OSGi (org.eclipse.jetty.toolchain:jetty-servlet-api:4.0.6 - https://eclipse.org/jetty/jetty-servlet-api)
         BSD:
 			- asm (org.ow2.asm:asm:7.1 - http://asm.ow2.org/)
@@ -60,21 +44,12 @@
         Eclipse Public License - Version 1.0:
 			- Jetty :: Servlet API and Schemas for JPMS and OSGi (org.eclipse.jetty.toolchain:jetty-servlet-api:4.0.6 - https://eclipse.org/jetty/jetty-servlet-api)
         Eclipse Public License - Version 2.0:
-<<<<<<< HEAD
-			- Jetty :: Http Utility (org.eclipse.jetty:jetty-http:10.0.2 - https://eclipse.org/jetty/jetty-http)
-			- Jetty :: IO Utility (org.eclipse.jetty:jetty-io:10.0.2 - https://eclipse.org/jetty/jetty-io)
-			- Jetty :: Security (org.eclipse.jetty:jetty-security:10.0.2 - https://eclipse.org/jetty/jetty-security)
-			- Jetty :: Server Core (org.eclipse.jetty:jetty-server:10.0.2 - https://eclipse.org/jetty/jetty-server)
-			- Jetty :: Servlet Handling (org.eclipse.jetty:jetty-servlet:10.0.2 - https://eclipse.org/jetty/jetty-servlet)
-			- Jetty :: Utilities (org.eclipse.jetty:jetty-util:10.0.2 - https://eclipse.org/jetty/jetty-util)
-=======
 			- Jetty :: Http Utility (org.eclipse.jetty:jetty-http:10.0.3 - https://eclipse.org/jetty/jetty-http)
 			- Jetty :: IO Utility (org.eclipse.jetty:jetty-io:10.0.3 - https://eclipse.org/jetty/jetty-io)
 			- Jetty :: Security (org.eclipse.jetty:jetty-security:10.0.3 - https://eclipse.org/jetty/jetty-security)
 			- Jetty :: Server Core (org.eclipse.jetty:jetty-server:10.0.3 - https://eclipse.org/jetty/jetty-server)
 			- Jetty :: Servlet Handling (org.eclipse.jetty:jetty-servlet:10.0.3 - https://eclipse.org/jetty/jetty-servlet)
 			- Jetty :: Utilities (org.eclipse.jetty:jetty-util:10.0.3 - https://eclipse.org/jetty/jetty-util)
->>>>>>> 46691f05
         Eclipse Public License - v 1.0:
 			- Logback Classic Module (ch.qos.logback:logback-classic:1.2.3 - http://logback.qos.ch/logback-classic)
 			- Logback Core Module (ch.qos.logback:logback-core:1.2.3 - http://logback.qos.ch/logback-core)
@@ -95,11 +70,11 @@
 			- Java Native Access (net.java.dev.jna:jna:5.7.0 - https://github.com/java-native-access/jna)
 			- Java Native Access Platform (net.java.dev.jna:jna-platform:5.7.0 - https://github.com/java-native-access/jna)
         MIT License:
-			- java jwt (com.auth0:java-jwt:3.15.0 - https://github.com/auth0/java-jwt)
+			- java jwt (com.auth0:java-jwt:3.17.0 - https://github.com/auth0/java-jwt)
 			- jnr-x86asm (com.github.jnr:jnr-x86asm:1.0.2 - http://github.com/jnr/jnr-x86asm)
 			- jnr-fuse (com.github.serceman:jnr-fuse:0.5.5 - https://github.com/SerCeMan/jnr-fuse)
 			- zxcvbn4j (com.nulab-inc:zxcvbn:1.5.2 - https://github.com/nulab/zxcvbn4j)
-			- SLF4J API Module (org.slf4j:slf4j-api:1.7.30 - http://www.slf4j.org)
+			- SLF4J API Module (org.slf4j:slf4j-api:1.7.31 - http://www.slf4j.org)
         The BSD 2-Clause License:
 			- EasyBind (com.tobiasdiez:easybind:2.2 - https://github.com/tobiasdiez/EasyBind)
 
