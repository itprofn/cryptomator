--- conflicted
+++ resolved
@@ -157,13 +157,8 @@
 hub.receive.message=Processing response…
 hub.receive.description=Cryptomator is receiving and processing the response from Hub. Please wait.
 ### Register Device
-<<<<<<< HEAD
-hub.register.message=New Device 
-hub.register.description=This is the first Hub access from this device. Please authorize it using your setup code.
-=======
 hub.register.message=New Device
 hub.register.description=This is the first Hub access from this device. Please authorize it using your Account Key.
->>>>>>> 09ced505
 hub.register.nameLabel=Device Name
 hub.register.invalidAccountKeyLabel=Invalid Account Key
 hub.register.occupiedMsg=Name already in use
